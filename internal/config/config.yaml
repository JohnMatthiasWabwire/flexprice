deployment:
  mode: "local" # "local", "docker", "production"

server:
  address: ":8080"

auth:
  provider: "flexprice" # "flexprice" or "supabase"
  secret: "031f6bbed1156eca651d48652c17a5bce727514cc804f185aca207153b2915abb79c0f1b53945915866dc3b63f37ea73aa86fc062f13e6008249e30819f87483"
  supabase:
    base_url: "http://localhost:54321"
    service_key: "<supabase service key>"
  api_key:
    header: "x-api-key"
    keys:
      "c3b3fa371183f0df159d659da0b42c5270c8d53c22e180df2286e059c75802ab":
        tenant_id: "00000000-0000-0000-0000-000000000000"
        user_id: "00000000-0000-0000-0000-000000000000"
        name: "Dev API Keys"
        is_active: true

kafka:
  brokers: "localhost:29092" # For local mode
  # Will be overridden by FLEXPRICE_KAFKA_BROKERS env var in Docker
  consumer_group: "flexprice-consumer-local"
  topic: "events"
  topic_lazy: "events_lazy"
  tls: false
  use_sasl: false
  sasl_mechanism: ""
  sasl_user: ""
  sasl_password: ""
  client_id: "flexprice-client-local"
  route_tenants_on_lazy_mode: []


clickhouse:
  address: 127.0.0.1:9000 # For local mode
  # Will be overridden by FLEXPRICE_CLICKHOUSE_ADDRESS env var in Docker
  tls: false
  username: flexprice
  password: flexprice123
  database: flexprice

postgres:
  host: 127.0.0.1 # For local mode
  # Will be overridden by FLEXPRICE_POSTGRES_HOST env var in Docker
  port: 5432
  user: flexprice
  password: flexprice123
  dbname: flexprice
  sslmode: disable
  max_open_conns: 10
  max_idle_conns: 5
  conn_max_lifetime_minutes: 60
  auto_migrate: false

sentry:
  enabled: false # Set to true in production
  dsn: "" # Add your Sentry DSN here
  environment: "development" # Change to "production" in prod
  sample_rate: 1.0 # Adjust sampling rate as needed (0.0 to 1.0)

pyroscope:
  enabled: false # Set to true to enable continuous profiling
  server_address: "http://localhost:4040" # Pyroscope server URL or Grafana Cloud Profiles URL
  application_name: "flexprice" # Your application name
  basic_auth_user: "" # For Grafana Cloud (your stack user)
  basic_auth_password: "" # For Grafana Cloud (your API key)
  sample_rate: 100 # Sample rate in Hz (100 = 100 samples per second)
  disable_gc_runs: false # Set to true if experiencing high CPU usage from GC

event:
  publish_destination: "kafka"

dynamodb:
  in_use: false
  region: "us-east-1"
  event_table_name: "events"

logging:
  level: "debug"

webhook:
  enabled: true
  topic: "system_events"
  pubsub: "memory"
  consumer_group: "webhook-consumer-local"
  max_retries: 3
  initial_interval: 1s
  max_interval: 10s
  multiplier: 2.0
  max_elapsed_time: 2m
  tenants:
    "00000000-0000-0000-0000-000000000000":
      enabled: true
      endpoint: "http://localhost:8080/health"
      headers:
        "X-Api-Key": "api-key-provided-by-tenant"
      excluded_events:
        - "tenant.created"
        - "tenant.updated"
  svix_config:
    enabled: false
    auth_token: "svix_auth_token"
    base_url: "https://api.us.svix.com"

temporal:
  address: "127.0.0.1:7233" # For local mode
  # Will be overridden by TEMPORAL_ADDRESS env var in Docker
  tls: false
  namespace: "default"
  task_queue: "billing-task-queue"
  api_key: "strong api key"
  api_key_name: "secret name"
  client_name: "flexprice-client"
  retry:
    initial_interval_seconds: 1
    max_interval_seconds: 10
    max_attempts: 3
    backoff_coefficient: 2.0
  connection:
    dial_timeout_seconds: 5
    retry_max_attempts: 5
    retry_initial_interval_seconds: 1
    retry_max_interval_seconds: 10
    retry_backoff_coefficient: 1.5

secrets:
  encryption_key: "031f6bbed1156eca651d48652c17a5bce727514cc804f185aca207153b2915abb79c0f1b53945915866dc3b63f37ea73aa86fc062f13e6008249e30819f87483"

billing:
  tenant_id: ""
  environment_id: ""

s3:
  enabled: false
  region: "ap-south-1"
  invoice:
    bucket: "flexprice-invoices"
    presign_expiry_duration: "1h"
    key_prefix: ""

cache:
  enabled: false

event_processing:
  topic: "events"
  rate_limit: 12
  consumer_group: "flexprice-consumer-local"

event_processing_lazy:
  topic: "events_lazy"
  rate_limit: 12
  consumer_group: "v1_event_processing_lazy"


event_post_processing:
  topic: "events_post_processing"
  rate_limit: 12
  consumer_group: "v1_events_post_processing"
  topic_backfill: "events_post_processing_backfill"
  rate_limit_backfill: 1
  consumer_group_backfill: "v1_events_post_processing_backfill"

feature_usage_tracking:
  topic: "events"
  rate_limit: 1
  consumer_group: "v1_feature_tracking_service"
  topic_backfill: "events_post_processing_backfill"
  rate_limit_backfill: 1
  consumer_group_backfill: "v1_feature_tracking_service_backfill"

feature_usage_tracking_lazy:
  topic: "events_lazy"
  rate_limit: 1
  consumer_group: "v1_feature_tracking_service_lazy"

feature_flag:
  # This flag is used to enable/disable feature usage for analytics
  enable_feature_usage_for_analytics: true # TODO: cleanup by 15th October 2025
<<<<<<< HEAD

email:
  enabled: false # Set to true to enable email sending (override with FLEXPRICE_EMAIL_ENABLED=true)
  resend_api_key: "" # Resend API key (set via FLEXPRICE_EMAIL_RESEND_API_KEY environment variable)
  from_address: "" # Default from address for emails (MUST be verified in Resend)
  reply_to: "" # Reply-to address for emails
  calendar_url: "" # Calendar booking URL for onboarding
=======
  # Tenant ID to force use v1 analytics service (empty string means no tenant is forced to v1)
  force_v1_for_tenant: ""
>>>>>>> c1bc0b0c
<|MERGE_RESOLUTION|>--- conflicted
+++ resolved
@@ -179,15 +179,12 @@
 feature_flag:
   # This flag is used to enable/disable feature usage for analytics
   enable_feature_usage_for_analytics: true # TODO: cleanup by 15th October 2025
-<<<<<<< HEAD
+  # Tenant ID to force use v1 analytics service (empty string means no tenant is forced to v1)
+  force_v1_for_tenant: ""
 
 email:
   enabled: false # Set to true to enable email sending (override with FLEXPRICE_EMAIL_ENABLED=true)
   resend_api_key: "" # Resend API key (set via FLEXPRICE_EMAIL_RESEND_API_KEY environment variable)
   from_address: "" # Default from address for emails (MUST be verified in Resend)
   reply_to: "" # Reply-to address for emails
-  calendar_url: "" # Calendar booking URL for onboarding
-=======
-  # Tenant ID to force use v1 analytics service (empty string means no tenant is forced to v1)
-  force_v1_for_tenant: ""
->>>>>>> c1bc0b0c
+  calendar_url: "" # Calendar booking URL for onboarding