package service

import (
	"context"

	"github.com/flexprice/flexprice/internal/api/dto"
	"github.com/flexprice/flexprice/internal/domain/entitlement"
	"github.com/flexprice/flexprice/internal/domain/feature"
	"github.com/flexprice/flexprice/internal/domain/meter"
	ierr "github.com/flexprice/flexprice/internal/errors"
	"github.com/flexprice/flexprice/internal/logger"
	"github.com/flexprice/flexprice/internal/types"
	"github.com/samber/lo"
)

type FeatureService interface {
	CreateFeature(ctx context.Context, req dto.CreateFeatureRequest) (*dto.FeatureResponse, error)
	GetFeature(ctx context.Context, id string) (*dto.FeatureResponse, error)
	GetFeatures(ctx context.Context, filter *types.FeatureFilter) (*dto.ListFeaturesResponse, error)
	UpdateFeature(ctx context.Context, id string, req dto.UpdateFeatureRequest) (*dto.FeatureResponse, error)
	DeleteFeature(ctx context.Context, id string) error
}

type featureService struct {
	repo            feature.Repository
	meterRepo       meter.Repository
	entitlementRepo entitlement.Repository
	logger          *logger.Logger
}

func NewFeatureService(repo feature.Repository, meterRepo meter.Repository, entitlementRepo entitlement.Repository, logger *logger.Logger) FeatureService {
	return &featureService{
		repo:            repo,
		meterRepo:       meterRepo,
		entitlementRepo: entitlementRepo,
		logger:          logger,
	}
}

func (s *featureService) CreateFeature(ctx context.Context, req dto.CreateFeatureRequest) (*dto.FeatureResponse, error) {
	if err := req.Validate(); err != nil {
		return nil, err // Validation errors are already properly formatted in the DTO
	}

	// Validate meter existence and status for metered features
	if req.Type == types.FeatureTypeMetered {
		var newMeter *meter.Meter

		meterService := NewMeterService(s.meterRepo)

		// Create meter only if MeterID is not provided
		if req.MeterID == "" {
			meter, err := meterService.CreateMeter(ctx, req.Meter)

			if err != nil {
				return nil, err
			}
			newMeter = meter
		}

		// If not already fetched above, get meter from repo
		if newMeter == nil {
			meter, err := s.meterRepo.GetMeter(ctx, req.MeterID)
			if err != nil {
				return nil, err
			}
			newMeter = meter
		}

		// Validate meter status
		if newMeter.Status != types.StatusPublished {
			return nil, ierr.NewError("invalid meter status").
				WithHint("The metered feature must be associated with an active meter").
				Mark(ierr.ErrValidation)
		}
		req.MeterID = newMeter.ID
	}

	featureModel, err := req.ToFeature(ctx)
	if err != nil {
		return nil, err
	}

	if err := s.repo.Create(ctx, featureModel); err != nil {
		return nil, err
	}

	return &dto.FeatureResponse{Feature: featureModel}, nil
}

func (s *featureService) GetFeature(ctx context.Context, id string) (*dto.FeatureResponse, error) {
	feature, err := s.repo.Get(ctx, id)
	if err != nil {
		return nil, err
	}

	response := &dto.FeatureResponse{Feature: feature}

	// Expand meter if it exists and feature is metered
	if feature.Type == types.FeatureTypeMetered && feature.MeterID != "" {
		meter, err := s.meterRepo.GetMeter(ctx, feature.MeterID)
		if err != nil {
			return nil, err
		}
		response.Meter = dto.ToMeterResponse(meter)
	}

	return response, nil
}

func (s *featureService) GetFeatures(ctx context.Context, filter *types.FeatureFilter) (*dto.ListFeaturesResponse, error) {
	if filter == nil {
		filter = types.NewDefaultFeatureFilter()
	}

	if filter.QueryFilter == nil {
		filter.QueryFilter = types.NewDefaultQueryFilter()
	}

	// Set default sort order if not specified
	if filter.QueryFilter.Sort == nil {
		filter.QueryFilter.Sort = lo.ToPtr("created_at")
		filter.QueryFilter.Order = lo.ToPtr("desc")
	}

	features, err := s.repo.List(ctx, filter)
	if err != nil {
		return nil, err
	}

	featureCount, err := s.repo.Count(ctx, filter)
	if err != nil {
		return nil, err
	}

	response := &dto.ListFeaturesResponse{
		Items: make([]*dto.FeatureResponse, len(features)),
	}

	// Create a map to store meters by ID for expansion
	var metersByID map[string]*meter.Meter
	if !filter.GetExpand().IsEmpty() && filter.GetExpand().Has(types.ExpandMeters) {
		// Collect meter IDs from metered features
		meterIDs := make([]string, 0)
		for _, f := range features {
			if f.Type == types.FeatureTypeMetered && f.MeterID != "" {
				meterIDs = append(meterIDs, f.MeterID)
			}
		}

		if len(meterIDs) > 0 {
			// Create a filter to fetch all meters
			meterFilter := types.NewNoLimitMeterFilter()
			meterFilter.MeterIDs = meterIDs
			meters, err := s.meterRepo.List(ctx, meterFilter)
			if err != nil {
				return nil, err
			}

			// Create a map for quick meter lookup
			metersByID = make(map[string]*meter.Meter, len(meters))
			for _, m := range meters {
				metersByID[m.ID] = m
			}

			s.logger.Debugw("fetched meters for features", "count", len(meters))
		}
	}

	for i, f := range features {
		response.Items[i] = &dto.FeatureResponse{Feature: f}

		// Add meter if requested and available
		if !filter.GetExpand().IsEmpty() && filter.GetExpand().Has(types.ExpandMeters) && f.Type == types.FeatureTypeMetered && f.MeterID != "" {
			if m, ok := metersByID[f.MeterID]; ok {
				response.Items[i].Meter = dto.ToMeterResponse(m)
			}
		}
	}

	response.Pagination = types.NewPaginationResponse(
		featureCount,
		filter.GetLimit(),
		filter.GetOffset(),
	)

	return response, nil
}

func (s *featureService) UpdateFeature(ctx context.Context, id string, req dto.UpdateFeatureRequest) (*dto.FeatureResponse, error) {
	if id == "" {
		return nil, ierr.NewError("feature ID is required").
			WithHint("Feature ID is required").
			Mark(ierr.ErrValidation)
	}

	feature, err := s.repo.Get(ctx, id)
	if err != nil {
		return nil, err
	}
	if req.Description != nil {
		feature.Description = *req.Description
	}
	if req.Metadata != nil {
		feature.Metadata = *req.Metadata
	}
	if req.Name != nil {
		feature.Name = *req.Name
	}

	if req.UnitSingular != nil {
		feature.UnitSingular = *req.UnitSingular
	}
	if req.UnitPlural != nil {
		feature.UnitPlural = *req.UnitPlural
	}

	if feature.Type == types.FeatureTypeMetered && feature.MeterID != "" {
		// update meter filters if provided
		meterService := NewMeterService(s.meterRepo)
		if req.Filters != nil {
			if _, err := meterService.UpdateMeter(ctx, feature.MeterID, *req.Filters); err != nil {
				return nil, err
			}
		}
	}

	// Validate units are set together
	if (feature.UnitSingular == "" && feature.UnitPlural != "") || (feature.UnitPlural == "" && feature.UnitSingular != "") {
		return nil, ierr.NewError("unit_singular and unit_plural must be set together").
			WithHint("Unit singular and unit plural must be set together").
			Mark(ierr.ErrValidation)
	}

	if err := s.repo.Update(ctx, feature); err != nil {
		return nil, err
	}

	return &dto.FeatureResponse{Feature: feature}, nil
}

func (s *featureService) DeleteFeature(ctx context.Context, id string) error {
	if id == "" {
		return ierr.NewError("feature ID is required").
			WithHint("Feature ID is required").
			Mark(ierr.ErrValidation)
	}

<<<<<<< HEAD
	feature, err := s.repo.Get(ctx, id)
=======
	filter := types.NewDefaultEntitlementFilter()
	filter.QueryFilter.Limit = lo.ToPtr(1)
	filter.QueryFilter.Status = lo.ToPtr(types.StatusPublished)
	filter.FeatureIDs = []string{id}
	entitlements, err := s.entitlementRepo.List(ctx, filter)

>>>>>>> 96588e75
	if err != nil {
		return err
	}

<<<<<<< HEAD
	if feature.Type == types.FeatureTypeMetered {
		if err := s.meterRepo.DisableMeter(ctx, feature.MeterID); err != nil {
			return err
		}
=======
	if len(entitlements) > 0 {
		return ierr.NewError("feature is linked to some plans").
			WithHint("Feature is linked to some plans, please remove the feature from the plans first").
			Mark(ierr.ErrInvalidOperation)
>>>>>>> 96588e75
	}

	if err := s.repo.Delete(ctx, id); err != nil {
		return err
	}

	return nil
}<|MERGE_RESOLUTION|>--- conflicted
+++ resolved
@@ -246,31 +246,26 @@
 			Mark(ierr.ErrValidation)
 	}
 
-<<<<<<< HEAD
 	feature, err := s.repo.Get(ctx, id)
-=======
 	filter := types.NewDefaultEntitlementFilter()
 	filter.QueryFilter.Limit = lo.ToPtr(1)
 	filter.QueryFilter.Status = lo.ToPtr(types.StatusPublished)
 	filter.FeatureIDs = []string{id}
 	entitlements, err := s.entitlementRepo.List(ctx, filter)
 
->>>>>>> 96588e75
 	if err != nil {
 		return err
 	}
 
-<<<<<<< HEAD
 	if feature.Type == types.FeatureTypeMetered {
 		if err := s.meterRepo.DisableMeter(ctx, feature.MeterID); err != nil {
 			return err
 		}
-=======
+	}
 	if len(entitlements) > 0 {
 		return ierr.NewError("feature is linked to some plans").
 			WithHint("Feature is linked to some plans, please remove the feature from the plans first").
 			Mark(ierr.ErrInvalidOperation)
->>>>>>> 96588e75
 	}
 
 	if err := s.repo.Delete(ctx, id); err != nil {
