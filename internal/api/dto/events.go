--- conflicted
+++ resolved
@@ -71,30 +71,6 @@
 
 type GetEventsRequest struct {
 	// Customer ID in your system that was sent with the event
-<<<<<<< HEAD
-	ExternalCustomerID string              `json:"external_customer_id"`
-	// Event name / Unique identifier for the event in your system
-	EventName          string              `json:"event_name"`
-	// Event ID is the idempotency key for the event
-	EventID            string              `json:"event_id"`
-	// Start time of the events to be fetched in ISO 8601 format
-	// Defaults to last 7 days from now if not provided
-	StartTime          time.Time           `json:"start_time" example:"2024-11-09T00:00:00Z"`
-	// End time of the events to be fetched in ISO 8601 format
-	// Defaults to now if not provided
-	EndTime            time.Time           `json:"end_time" example:"2024-12-09T00:00:00Z"`
-	// First key to iterate over the events
-	IterFirstKey       string              `json:"iter_first_key"`
-	// Last key to iterate over the events
-	IterLastKey        string              `json:"iter_last_key"`
-	// Property filters to filter the events by the keys in `properties` field of the event
-	PropertyFilters    map[string][]string `json:"property_filters,omitempty"`
-	// Page size to fetch the events and is set to 50 by default
-	PageSize           int                 `json:"page_size"`
-	// Offset to fetch the events and is set to 0 by default
-	Offset             int                 `json:"offset"`
-	CountTotal         bool                `json:"count_total"`
-=======
 	ExternalCustomerID string `json:"external_customer_id"`
 	// Event name / Unique identifier for the event in your system
 	EventName string `json:"event_name"`
@@ -119,7 +95,6 @@
 	// Source to filter the events by the source
 	Source     string `json:"source"`
 	CountTotal bool   `json:"-"`
->>>>>>> 1f26d8bf
 }
 
 type GetEventsResponse struct {
