package v1

import (
	"io"
	"net/http"

	"github.com/flexprice/flexprice/internal/config"
	"github.com/flexprice/flexprice/internal/integration"
	"github.com/flexprice/flexprice/internal/integration/stripe/webhook"
	"github.com/flexprice/flexprice/internal/interfaces"
	"github.com/flexprice/flexprice/internal/logger"
	"github.com/flexprice/flexprice/internal/svix"
	"github.com/flexprice/flexprice/internal/types"
	"github.com/gin-gonic/gin"
)

// WebhookHandler handles webhook-related endpoints
type WebhookHandler struct {
	config             *config.Configuration
	svixClient         *svix.Client
	logger             *logger.Logger
	integrationFactory *integration.Factory
	customerService    interfaces.CustomerService
	paymentService     interfaces.PaymentService
	invoiceService     interfaces.InvoiceService
}

// NewWebhookHandler creates a new webhook handler
func NewWebhookHandler(
	cfg *config.Configuration,
	svixClient *svix.Client,
	logger *logger.Logger,
	integrationFactory *integration.Factory,
	customerService interfaces.CustomerService,
	paymentService interfaces.PaymentService,
	invoiceService interfaces.InvoiceService,
) *WebhookHandler {
	return &WebhookHandler{
		config:             cfg,
		svixClient:         svixClient,
		logger:             logger,
		integrationFactory: integrationFactory,
		customerService:    customerService,
		paymentService:     paymentService,
		invoiceService:     invoiceService,
	}
}

// GetDashboardURL handles the GET /webhooks/dashboard endpoint
func (h *WebhookHandler) GetDashboardURL(c *gin.Context) {
	if !h.config.Webhook.Svix.Enabled {
		c.JSON(http.StatusOK, gin.H{
			"url":          "",
			"svix_enabled": false,
		})
		return
	}

	tenantID := types.GetTenantID(c.Request.Context())
	environmentID := types.GetEnvironmentID(c.Request.Context())

	// Get or create Svix application
	appID, err := h.svixClient.GetOrCreateApplication(c.Request.Context(), tenantID, environmentID)
	if err != nil {
		h.logger.Errorw("failed to get/create Svix application",
			"error", err,
			"tenant_id", tenantID,
			"environment_id", environmentID,
		)
		c.Error(err)
		return
	}

	// Get dashboard URL
	url, err := h.svixClient.GetDashboardURL(c.Request.Context(), appID)
	if err != nil {
		h.logger.Errorw("failed to get Svix dashboard URL",
			"error", err,
			"tenant_id", tenantID,
			"environment_id", environmentID,
			"app_id", appID,
		)
		c.Error(err)
		return
	}

	c.JSON(http.StatusOK, gin.H{
		"url":          url,
		"svix_enabled": true,
	})
}

// @Summary Handle Stripe webhook events
// @Description Process incoming Stripe webhook events for payment status updates and customer creation
// @Tags Webhooks
// @Accept json
// @Produce json
// @Param tenant_id path string true "Tenant ID"
// @Param environment_id path string true "Environment ID"
// @Param Stripe-Signature header string true "Stripe webhook signature"
// @Success 200 {object} map[string]interface{} "Webhook processed successfully"
// @Failure 400 {object} map[string]interface{} "Bad request - missing parameters or invalid signature"
// @Failure 500 {object} map[string]interface{} "Internal server error"
// @Router /webhooks/stripe/{tenant_id}/{environment_id} [post]
func (h *WebhookHandler) HandleStripeWebhook(c *gin.Context) {
	tenantID := c.Param("tenant_id")
	environmentID := c.Param("environment_id")

	if tenantID == "" || environmentID == "" {
		h.logger.Errorw("missing tenant_id or environment_id in webhook URL")
		c.JSON(http.StatusBadRequest, gin.H{
			"error": "tenant_id and environment_id are required",
		})
		return
	}

	// Read the raw request body
	body, err := io.ReadAll(c.Request.Body)
	if err != nil {
		h.logger.Errorw("failed to read request body", "error", err)
		c.JSON(http.StatusBadRequest, gin.H{
			"error": "Failed to read request body",
		})
		return
	}

	// Get Stripe signature from headers
	signature := c.GetHeader("Stripe-Signature")
	if signature == "" {
		h.logger.Errorw("missing Stripe-Signature header")
		c.JSON(http.StatusBadRequest, gin.H{
			"error": "Missing Stripe-Signature header",
		})
		return
	}

	// Set context with tenant and environment IDs
	ctx := types.SetTenantID(c.Request.Context(), tenantID)
	ctx = types.SetEnvironmentID(ctx, environmentID)
	c.Request = c.Request.WithContext(ctx)

	// Get Stripe integration
	stripeIntegration, err := h.integrationFactory.GetStripeIntegration(ctx)
	if err != nil {
		h.logger.Errorw("failed to get Stripe integration", "error", err)
		c.JSON(http.StatusInternalServerError, gin.H{
			"error": "Stripe integration not available",
		})
		return
	}

	// Get Stripe client and configuration
	_, stripeConfig, err := stripeIntegration.Client.GetStripeClient(ctx)
	if err != nil {
		h.logger.Errorw("failed to get Stripe client and configuration",
			"error", err,
			"environment_id", environmentID,
		)
		c.JSON(http.StatusBadRequest, gin.H{
			"error": "Stripe connection not configured for this environment",
		})
		return
	}

	// Debug: Log the Stripe configuration
	h.logger.Infow("Stripe configuration loaded",
		"environment_id", environmentID,
		"has_secret_key", stripeConfig.SecretKey != "",
		"has_publishable_key", stripeConfig.PublishableKey != "",
		"has_webhook_secret", stripeConfig.WebhookSecret != "",
		"webhook_secret_length", len(stripeConfig.WebhookSecret))

	// Verify webhook secret is configured
	if stripeConfig.WebhookSecret == "" {
		h.logger.Errorw("webhook secret not configured for Stripe connection",
			"environment_id", environmentID,
		)
		c.JSON(http.StatusBadRequest, gin.H{
			"error": "Webhook secret not configured",
		})
		return
	}

	// Log webhook processing (without sensitive data)
	h.logger.Debugw("processing webhook",
		"environment_id", environmentID,
		"tenant_id", tenantID,
		"payload_length", len(body),
	)

	// Parse and verify the webhook event using new integration
	event, err := stripeIntegration.PaymentSvc.ParseWebhookEvent(body, signature, stripeConfig.WebhookSecret)
	if err != nil {
		h.logger.Errorw("failed to parse/verify Stripe webhook event", "error", err)
		c.JSON(http.StatusBadRequest, gin.H{
<<<<<<< HEAD
			"error": "Failed to verify webhook signature",
		})
		return
	}

	stripePlanService := service.NewStripePlanService(h.stripeService.ServiceParams)
	stripeSubscriptionService := service.NewStripeSubscriptionService(h.stripeService.ServiceParams)
	// Handle different event types
	switch string(event.Type) {
	case string(types.WebhookEventTypeCustomerCreated):
		h.handleCustomerCreated(c, event, environmentID)
	case string(types.WebhookEventTypeCheckoutSessionCompleted):
		h.handleCheckoutSessionCompleted(c, event, environmentID)
	case string(types.WebhookEventTypeCheckoutSessionAsyncPaymentSucceeded):
		h.handleCheckoutSessionAsyncPaymentSucceeded(c, event, environmentID)
	case string(types.WebhookEventTypeCheckoutSessionAsyncPaymentFailed):
		h.handleCheckoutSessionAsyncPaymentFailed(c, event, environmentID)
	case string(types.WebhookEventTypeCheckoutSessionExpired):
		h.handleCheckoutSessionExpired(c, event, environmentID)
	case string(types.WebhookEventTypePaymentIntentPaymentFailed):
		h.handlePaymentIntentPaymentFailed(c, event, environmentID)
	case string(types.WebhookEventTypeInvoicePaymentPaid):
		h.handleInvoicePaymentPaid(c, event, environmentID)
	case string(types.WebhookEventTypeSetupIntentSucceeded):
		h.handleSetupIntentSucceeded(c, event, environmentID)
	case string(types.WebhookEventTypeProductCreated):
		var product stripe.Product
		err := json.Unmarshal(event.Data.Raw, &product)
		if err != nil {
			h.logger.Errorw("failed to parse product from webhook", "error", err)
			c.JSON(http.StatusBadRequest, gin.H{
				"error": "Failed to parse product data",
			})
			return
		}
		_, err = stripePlanService.CreatePlan(c.Request.Context(), product.ID)
		if err != nil {
			h.logger.Errorw("failed to create plan", "error", err)
			c.JSON(http.StatusInternalServerError, gin.H{
				"error": "Failed to create plan",
			})
			return
		}
	case string(types.WebhookEventTypeProductUpdated):
		var product stripe.Product
		err := json.Unmarshal(event.Data.Raw, &product)
		if err != nil {
			h.logger.Errorw("failed to parse product from webhook", "error", err)
			c.JSON(http.StatusBadRequest, gin.H{
				"error": "Failed to parse product data",
			})
			return
		}
		_, err = stripePlanService.UpdatePlan(c.Request.Context(), product.ID)
		if err != nil {
			h.logger.Errorw("failed to update plan", "error", err)
			c.JSON(http.StatusInternalServerError, gin.H{
				"error": "Failed to update plan",
			})
			return
		}
	case string(types.WebhookEventTypeProductDeleted):
		var product stripe.Product
		err := json.Unmarshal(event.Data.Raw, &product)
		if err != nil {
			h.logger.Errorw("failed to parse product from webhook", "error", err)
			c.JSON(http.StatusBadRequest, gin.H{
				"error": "Failed to parse product data",
			})
			return
		}
		err = stripePlanService.DeletePlan(c.Request.Context(), product.ID)
		if err != nil {
			h.logger.Errorw("failed to delete plan", "error", err)
			c.JSON(http.StatusInternalServerError, gin.H{
				"error": "Failed to delete plan",
			})
			return
		}
	case string(types.WebhookEventTypeSubscriptionCreated):
		var subscription stripe.Subscription
		err := json.Unmarshal(event.Data.Raw, &subscription)
		if err != nil {
			h.logger.Errorw("failed to parse subscription from webhook", "error", err)
			c.JSON(http.StatusBadRequest, gin.H{
				"error": "Failed to parse subscription data",
			})
			return
		}
		_, err = stripeSubscriptionService.CreateSubscription(c.Request.Context(), subscription.ID)
		if err != nil {
			h.logger.Errorw("failed to create subscription", "error", err)
			c.JSON(http.StatusInternalServerError, gin.H{
				"error": "Failed to create subscription",
			})
			return
		}
	case string(types.WebhookEventTypeSubscriptionUpdated):
		var subscription stripe.Subscription
		err := json.Unmarshal(event.Data.Raw, &subscription)
		if err != nil {
			h.logger.Errorw("failed to parse subscription from webhook", "error", err)
			c.JSON(http.StatusBadRequest, gin.H{
				"error": "Failed to parse subscription data",
			})
			return
		}
		err = stripeSubscriptionService.UpdateSubscription(c.Request.Context(), subscription.ID)
		if err != nil {
			h.logger.Errorw("failed to create subscription", "error", err)
			c.JSON(http.StatusInternalServerError, gin.H{
				"error": "Failed to create subscription",
			})
			return
		}
	case string(types.WebhookEventTypeSubscriptionDeleted):
		var subscription stripe.Subscription
		err := json.Unmarshal(event.Data.Raw, &subscription)
		if err != nil {
			h.logger.Errorw("failed to parse subscription from webhook", "error", err)
			c.JSON(http.StatusBadRequest, gin.H{
				"error": "Failed to parse subscription data",
			})
			return
		}
		_, err = stripeSubscriptionService.CancelSubscription(c.Request.Context(), subscription.ID)
		if err != nil {
			h.logger.Errorw("failed to create subscription", "error", err)
			c.JSON(http.StatusInternalServerError, gin.H{
				"error": "Failed to create subscription",
			})
			return
		}
	default:
		h.logger.Infow("unhandled Stripe webhook event type", "type", event.Type)
		c.JSON(http.StatusOK, gin.H{
			"message": "Event type not handled",
		})
		return
	}

	c.JSON(http.StatusOK, gin.H{
		"message": "Webhook processed successfully",
	})
}

func (h *WebhookHandler) handleCustomerCreated(c *gin.Context, event *stripe.Event, environmentID string) {
	var customer stripe.Customer
	err := json.Unmarshal(event.Data.Raw, &customer)
	if err != nil {
		h.logger.Errorw("failed to parse customer from webhook", "error", err)
		c.JSON(http.StatusBadRequest, gin.H{
			"error": "Failed to parse customer data",
		})
		return
	}

	// Convert Stripe customer to generic customer data
	customerData := map[string]interface{}{
		"name":  customer.Name,
		"email": customer.Email,
	}

	// Add address if available
	if customer.Address != nil {
		customerData["address"] = map[string]interface{}{
			"line1":       customer.Address.Line1,
			"line2":       customer.Address.Line2,
			"city":        customer.Address.City,
			"state":       customer.Address.State,
			"postal_code": customer.Address.PostalCode,
			"country":     customer.Address.Country,
		}
	}

	// Add metadata if available (with nil checks)
	if customer.Metadata != nil {
		for k, v := range customer.Metadata {
			// Add all metadata values since they are strings and can't be nil
			customerData[k] = v
		}
	}

	// Use integration service to sync customer from Stripe
	integrationService := service.NewIntegrationService(h.stripeService.ServiceParams)
	if err := integrationService.SyncCustomerFromProvider(c.Request.Context(), "stripe", customer.ID, customerData); err != nil {
		h.logger.Errorw("failed to sync customer from Stripe",
			"error", err,
			"stripe_customer_id", customer.ID,
			"environment_id", environmentID,
		)
		c.JSON(http.StatusInternalServerError, gin.H{
			"error": "Failed to sync customer from Stripe",
		})
		return
	}

	h.logger.Infow("successfully synced customer from Stripe",
		"stripe_customer_id", customer.ID,
		"environment_id", environmentID,
	)
}

// findPaymentBySessionID finds a payment record by Stripe session ID
func (h *WebhookHandler) findPaymentBySessionID(ctx context.Context, sessionID string) (*dto.PaymentResponse, error) {
	paymentService := service.NewPaymentService(h.stripeService.ServiceParams)
	payments, err := paymentService.ListPayments(ctx, &types.PaymentFilter{
		QueryFilter: types.NewNoLimitQueryFilter(),
	})
	if err != nil {
		return nil, err
	}

	// Filter by gateway_tracking_id (which contains session ID)
	for _, payment := range payments.Items {
		if payment.GatewayTrackingID != nil && *payment.GatewayTrackingID == sessionID {
			return payment, nil
		}
	}

	return nil, nil
}

// getSessionIDFromPaymentIntent gets the session ID by looking up checkout sessions with the payment intent ID
func (h *WebhookHandler) getSessionIDFromPaymentIntent(ctx context.Context, paymentIntentID string, environmentID string) (string, error) {
	// Get Stripe connection using the stripe service connection repo
	conn, err := h.stripeService.ConnectionRepo.GetByProvider(ctx, types.SecretProviderStripe)
	if err != nil {
		return "", err
	}

	// Get Stripe config
	stripeConfig, err := h.stripeService.GetDecryptedStripeConfig(conn)
	if err != nil {
		return "", err
	}

	// Initialize Stripe client
	stripeClient := stripe.NewClient(stripeConfig.SecretKey, nil)

	// List checkout sessions with the payment intent ID
	params := &stripe.CheckoutSessionListParams{
		PaymentIntent: stripe.String(paymentIntentID),
	}
	params.Limit = stripe.Int64(1)

	iter := stripeClient.V1CheckoutSessions.List(ctx, params)
	var sessionID string

	iter(func(session *stripe.CheckoutSession, err error) bool {
		if err != nil {
			return false // Stop iteration on error
		}
		sessionID = session.ID
		return false // Stop after first result
	})

	if sessionID == "" {
		return "", fmt.Errorf("no checkout session found for payment intent %s", paymentIntentID)
	}

	return sessionID, nil
}

// attachPaymentToStripeInvoice attaches a payment from a checkout session to the corresponding Stripe invoice
func (h *WebhookHandler) attachPaymentToStripeInvoice(ctx context.Context, session stripe.CheckoutSession, payment *dto.PaymentResponse) error {
	if session.PaymentIntent == nil {
		h.logger.Debugw("no payment intent in checkout session, skipping Stripe invoice attachment",
			"session_id", session.ID,
			"payment_id", payment.ID)
		return nil
	}

	paymentIntentID := session.PaymentIntent.ID

	// Find Stripe invoice ID using entity integration mapping (same pattern as StripeService)
	mappingService := service.NewEntityIntegrationMappingService(service.ServiceParams{
		Logger:                       h.logger,
		EntityIntegrationMappingRepo: h.stripeService.EntityIntegrationMappingRepo,
	})

	filter := &types.EntityIntegrationMappingFilter{
		EntityIDs:     []string{payment.DestinationID},
		EntityType:    types.IntegrationEntityTypeInvoice,
		ProviderTypes: []string{string(types.SecretProviderStripe)},
	}

	mappings, err := mappingService.GetEntityIntegrationMappings(ctx, filter)
	if err != nil || len(mappings.Items) == 0 {
		h.logger.Debugw("no Stripe invoice found for FlexPrice invoice, skipping attachment",
			"flexprice_invoice_id", payment.DestinationID,
			"payment_id", payment.ID,
			"error", err)
		return nil
	}

	stripeInvoiceID := mappings.Items[0].ProviderEntityID

	// Create Stripe client (same pattern as other StripeService methods)
	conn, err := h.stripeService.ConnectionRepo.GetByProvider(ctx, types.SecretProviderStripe)
	if err != nil {
		return err
	}

	stripeConfig, err := h.stripeService.GetDecryptedStripeConfig(conn)
	if err != nil {
		return err
	}

	stripeClient := stripe.NewClient(stripeConfig.SecretKey, nil)

	// Attach the payment intent to the Stripe invoice
	if err := h.stripeService.AttachPaymentToStripeInvoice(ctx, stripeClient, paymentIntentID, stripeInvoiceID); err != nil {
		return err
	}

	h.logger.Infow("successfully attached payment to Stripe invoice",
		"payment_id", payment.ID,
		"flexprice_invoice_id", payment.DestinationID,
		"stripe_invoice_id", stripeInvoiceID,
		"payment_intent_id", paymentIntentID,
		"session_id", session.ID)

	return nil
}

// isPaymentFromCheckoutSession checks if a payment intent is from a checkout session
func (h *WebhookHandler) isPaymentFromCheckoutSession(ctx context.Context, paymentIntentID string) bool {
	// Direct query by gateway_payment_id and payment_method_type - much more efficient!
	paymentService := service.NewPaymentService(h.stripeService.ServiceParams)
	paymentMethodType := string(types.PaymentMethodTypePaymentLink)

	// Query directly by gateway_payment_id and payment_method_type
	payments, err := paymentService.ListPayments(ctx, &types.PaymentFilter{
		GatewayPaymentID:  &paymentIntentID,
		PaymentMethodType: &paymentMethodType,
		QueryFilter: &types.QueryFilter{
			Limit: lo.ToPtr(1), // Only need to check if one exists
		},
	})
	if err != nil {
		h.logger.Debugw("failed to check for existing payment records",
			"payment_intent_id", paymentIntentID,
			"error", err)
		return false
	}

	// If we found any PAYMENT_LINK payment with this gateway_payment_id, it's from checkout session
	if len(payments.Items) > 0 {
		h.logger.Debugw("found existing PAYMENT_LINK payment for this payment intent",
			"payment_id", payments.Items[0].ID,
			"payment_intent_id", paymentIntentID,
			"payment_method_type", payments.Items[0].PaymentMethodType)
		return true
	}

	return false
}

// handleCheckoutSessionCompleted handles checkout.session.completed webhook
func (h *WebhookHandler) handleCheckoutSessionCompleted(c *gin.Context, event *stripe.Event, environmentID string) {
	var session stripe.CheckoutSession
	err := json.Unmarshal(event.Data.Raw, &session)
	if err != nil {
		h.logger.Errorw("failed to parse checkout session from webhook", "error", err)
		c.JSON(http.StatusBadRequest, gin.H{
			"error": "Failed to parse checkout session data",
		})
		return
	}

	// Log the webhook data correctly
	h.logger.Infow("received checkout.session.completed webhook",
		"session_id", session.ID,
		"status", session.Status,
		"environment_id", environmentID,
		"event_id", event.ID,
		"event_type", event.Type,
		"has_payment_intent", session.PaymentIntent != nil,
		"payment_intent_id", func() string {
			if session.PaymentIntent != nil {
				return session.PaymentIntent.ID
			}
			return ""
		}(),
	)

	// Find payment record by session ID
	payment, err := h.findPaymentBySessionID(c.Request.Context(), session.ID)
	if err != nil {
		h.logger.Errorw("failed to find payment record", "error", err, "session_id", session.ID)
		c.JSON(http.StatusInternalServerError, gin.H{
			"error": "Failed to find payment record",
		})
		return
	}

	if payment == nil {
		h.logger.Warnw("no payment record found for session", "session_id", session.ID)
		c.JSON(http.StatusOK, gin.H{
			"message": "No payment record found for session",
		})
		return
	}

	// Check if payment is already successful - but allow processing for overpayment reconciliation
	if payment.PaymentStatus == types.PaymentStatusSucceeded {
		h.logger.Infow("payment is already successful, but will proceed to check for overpayment",
			"payment_id", payment.ID,
			"session_id", session.ID,
			"current_status", payment.PaymentStatus)
		// Continue processing to handle potential overpayment instead of returning
	}

	// Make a separate Stripe API call to get current status
	paymentStatusResp, err := h.stripeService.GetPaymentStatus(c.Request.Context(), session.ID, environmentID)
	if err != nil {
		h.logger.Errorw("failed to get payment status from Stripe API",
			"error", err,
			"session_id", session.ID,
			"payment_id", payment.ID)
		c.JSON(http.StatusInternalServerError, gin.H{
			"error": "Failed to get payment status from Stripe",
		})
		return
	}

	h.logger.Infow("retrieved payment status from Stripe API",
		"session_id", session.ID,
		"payment_intent_id", paymentStatusResp.PaymentIntentID,
		"payment_method_id", paymentStatusResp.PaymentMethodID,
		"status", paymentStatusResp.Status,
		"amount", paymentStatusResp.Amount.String(),
		"currency", paymentStatusResp.Currency,
		"payment_id", payment.ID,
	)

	// Determine payment status based on Stripe API response
	var paymentStatus string
	var succeededAt *time.Time
	var failedAt *time.Time
	var errorMessage *string

	switch paymentStatusResp.Status {
	case "complete", "succeeded":
		paymentStatus = string(types.PaymentStatusSucceeded)
		now := time.Now()
		succeededAt = &now
	case "failed", "canceled":
		paymentStatus = string(types.PaymentStatusFailed)
		now := time.Now()
		failedAt = &now
		errMsg := "Payment failed or canceled"
		errorMessage = &errMsg
	case "pending", "processing":
		paymentStatus = string(types.PaymentStatusPending)
	default:
		paymentStatus = string(types.PaymentStatusPending)
	}

	// Update payment with data from Stripe API
	paymentService := service.NewPaymentService(h.stripeService.ServiceParams)
	updateReq := dto.UpdatePaymentRequest{
		PaymentStatus: &paymentStatus,
	}

	// Update payment method ID with payment intent ID (pi_ prefixed)
	if paymentStatusResp.PaymentIntentID != "" {
		updateReq.GatewayPaymentID = &paymentStatusResp.PaymentIntentID
	}

	// Update payment method ID with pm_ prefixed ID from Stripe
	if paymentStatusResp.PaymentMethodID != "" {
		updateReq.PaymentMethodID = &paymentStatusResp.PaymentMethodID
	}

	// Set succeeded_at or failed_at based on status
	if succeededAt != nil {
		updateReq.SucceededAt = succeededAt
	}
	if failedAt != nil {
		updateReq.FailedAt = failedAt
	}
	if errorMessage != nil {
		updateReq.ErrorMessage = errorMessage
	}

	_, err = paymentService.UpdatePayment(c.Request.Context(), payment.ID, updateReq)
	if err != nil {
		h.logger.Errorw("failed to update payment status", "error", err, "payment_id", payment.ID)
		c.JSON(http.StatusInternalServerError, gin.H{
			"error": "Failed to update payment status",
		})
		return
	}

	// If payment succeeded and we have a payment method, set it as default in Stripe if customer doesn't have one
	if paymentStatus == string(types.PaymentStatusSucceeded) && paymentStatusResp.PaymentMethodID != "" {
		// Get customer ID from payment metadata or destination
		var customerID string
		if payment.DestinationType == types.PaymentDestinationTypeInvoice {
			// Try to get customer from invoice
			invoiceService := service.NewInvoiceService(h.stripeService.ServiceParams)
			invoiceResp, err := invoiceService.GetInvoice(c.Request.Context(), payment.DestinationID)
			if err == nil {
				customerID = invoiceResp.CustomerID
			}
		}

		if customerID != "" {
			// Check if SaveCardAndMakeDefault was set in gateway metadata
			saveCardAndMakeDefault := false
			if payment.GatewayMetadata != nil {
				if saveCardStr, exists := payment.GatewayMetadata["save_card_and_make_default"]; exists {
					saveCardAndMakeDefault = saveCardStr == "true"
				}
			}

			if saveCardAndMakeDefault {
				// Set this payment method as default in Stripe
				if setErr := h.stripeService.SetDefaultPaymentMethod(c.Request.Context(), customerID, paymentStatusResp.PaymentMethodID); setErr != nil {
					h.logger.Errorw("failed to set default payment method in Stripe",
						"error", setErr,
						"customer_id", customerID,
						"payment_method_id", paymentStatusResp.PaymentMethodID,
					)
				}
			} else {
				h.logger.Infow("payment was not configured to save card, skipping default assignment",
					"customer_id", customerID,
					"payment_method_id", paymentStatusResp.PaymentMethodID,
					"save_card_and_make_default", saveCardAndMakeDefault,
				)
			}
		}
	}
	// Reconcile payment with invoice if payment succeeded or if payment was already succeeded
	// This handles both new payments and duplicate payments that should result in overpayment
	if paymentStatus == string(types.PaymentStatusSucceeded) || payment.PaymentStatus == types.PaymentStatusSucceeded {
		if err := h.stripeService.ReconcilePaymentWithInvoice(c.Request.Context(), payment.ID, payment.Amount); err != nil {
			h.logger.Errorw("failed to reconcile payment with invoice",
				"error", err,
				"payment_id", payment.ID,
				"invoice_id", payment.DestinationID,
			)
			// Don't fail the webhook if reconciliation fails, but log the error
			// The payment is still marked as succeeded
		}

		// Attach payment to Stripe invoice if payment succeeded and invoice is synced to Stripe
		if paymentStatus == string(types.PaymentStatusSucceeded) {
			if err := h.attachPaymentToStripeInvoice(c.Request.Context(), session, payment); err != nil {
				h.logger.Errorw("failed to attach payment to Stripe invoice",
					"error", err,
					"payment_id", payment.ID,
					"invoice_id", payment.DestinationID,
					"session_id", session.ID,
				)
				// Don't fail the webhook if attachment fails, but log the error
				// The payment reconciliation was successful
			}
		}
	}

	h.logger.Infow("successfully updated payment status from webhook",
		"payment_id", payment.ID,
		"session_id", session.ID,
		"payment_intent_id", paymentStatusResp.PaymentIntentID,
		"payment_method_id", paymentStatusResp.PaymentMethodID,
		"status", paymentStatus,
		"environment_id", environmentID,
	)
}

// handleCheckoutSessionAsyncPaymentSucceeded handles checkout.session.async_payment_succeeded webhook
func (h *WebhookHandler) handleCheckoutSessionAsyncPaymentSucceeded(c *gin.Context, event *stripe.Event, environmentID string) {
	var session stripe.CheckoutSession
	err := json.Unmarshal(event.Data.Raw, &session)
	if err != nil {
		h.logger.Errorw("failed to parse checkout session from webhook", "error", err)
		c.JSON(http.StatusBadRequest, gin.H{
			"error": "Failed to parse checkout session data",
		})
		return
	}

	// Log the webhook data correctly
	h.logger.Infow("received checkout.session.async_payment_succeeded webhook",
		"session_id", session.ID,
		"status", session.Status,
		"environment_id", environmentID,
		"event_id", event.ID,
		"event_type", event.Type,
		"has_payment_intent", session.PaymentIntent != nil,
		"payment_intent_id", func() string {
			if session.PaymentIntent != nil {
				return session.PaymentIntent.ID
			}
			return ""
		}(),
	)

	// Find payment record by session ID
	payment, err := h.findPaymentBySessionID(c.Request.Context(), session.ID)
	if err != nil {
		h.logger.Errorw("failed to find payment record", "error", err, "session_id", session.ID)
		c.JSON(http.StatusInternalServerError, gin.H{
			"error": "Failed to find payment record",
		})
		return
	}

	if payment == nil {
		h.logger.Warnw("no payment record found for session", "session_id", session.ID)
		c.JSON(http.StatusOK, gin.H{
			"message": "No payment record found for session",
		})
		return
	}

	// Check if payment is already successful - but allow processing for overpayment reconciliation
	if payment.PaymentStatus == types.PaymentStatusSucceeded {
		h.logger.Infow("payment is already successful, but will proceed to check for overpayment",
			"payment_id", payment.ID,
			"session_id", session.ID,
			"current_status", payment.PaymentStatus)
		// Continue processing to handle potential overpayment instead of returning
	}

	// Make a separate Stripe API call to get current status
	paymentStatusResp, err := h.stripeService.GetPaymentStatus(c.Request.Context(), session.ID, environmentID)
	if err != nil {
		h.logger.Errorw("failed to get payment status from Stripe API",
			"error", err,
			"session_id", session.ID,
			"payment_id", payment.ID)
		c.JSON(http.StatusInternalServerError, gin.H{
			"error": "Failed to get payment status from Stripe",
		})
		return
	}

	h.logger.Infow("retrieved payment status from Stripe API",
		"session_id", session.ID,
		"payment_intent_id", paymentStatusResp.PaymentIntentID,
		"payment_method_id", paymentStatusResp.PaymentMethodID,
		"status", paymentStatusResp.Status,
		"amount", paymentStatusResp.Amount.String(),
		"currency", paymentStatusResp.Currency,
		"payment_id", payment.ID,
	)

	// Determine payment status based on Stripe API response
	var paymentStatus string
	var succeededAt *time.Time
	var failedAt *time.Time
	var errorMessage *string

	switch paymentStatusResp.Status {
	case "complete", "succeeded":
		paymentStatus = string(types.PaymentStatusSucceeded)
		now := time.Now()
		succeededAt = &now
	case "failed", "canceled":
		paymentStatus = string(types.PaymentStatusFailed)
		now := time.Now()
		failedAt = &now
		errMsg := "Payment failed or canceled"
		errorMessage = &errMsg
	case "pending", "processing":
		paymentStatus = string(types.PaymentStatusPending)
	default:
		paymentStatus = string(types.PaymentStatusPending)
	}

	// Update payment with data from Stripe API
	paymentService := service.NewPaymentService(h.stripeService.ServiceParams)
	updateReq := dto.UpdatePaymentRequest{
		PaymentStatus: &paymentStatus,
	}

	// Update payment method ID with payment intent ID (pi_ prefixed)
	if paymentStatusResp.PaymentIntentID != "" {
		updateReq.GatewayPaymentID = &paymentStatusResp.PaymentIntentID
	}

	// Update payment method ID with pm_ prefixed ID from Stripe
	if paymentStatusResp.PaymentMethodID != "" {
		updateReq.PaymentMethodID = &paymentStatusResp.PaymentMethodID
	}

	// Set succeeded_at or failed_at based on status
	if succeededAt != nil {
		updateReq.SucceededAt = succeededAt
	}
	if failedAt != nil {
		updateReq.FailedAt = failedAt
	}
	if errorMessage != nil {
		updateReq.ErrorMessage = errorMessage
	}

	_, err = paymentService.UpdatePayment(c.Request.Context(), payment.ID, updateReq)
	if err != nil {
		h.logger.Errorw("failed to update payment status", "error", err, "payment_id", payment.ID)
		c.JSON(http.StatusInternalServerError, gin.H{
			"error": "Failed to update payment status",
		})
		return
	}

	// Reconcile payment with invoice if payment succeeded or if payment was already succeeded
	// This handles both new payments and duplicate payments that should result in overpayment
	if paymentStatus == string(types.PaymentStatusSucceeded) || payment.PaymentStatus == types.PaymentStatusSucceeded {
		if err := h.stripeService.ReconcilePaymentWithInvoice(c.Request.Context(), payment.ID, payment.Amount); err != nil {
			h.logger.Errorw("failed to reconcile payment with invoice",
				"error", err,
				"payment_id", payment.ID,
				"invoice_id", payment.DestinationID,
			)
			// Don't fail the webhook if reconciliation fails, but log the error
			// The payment is still marked as succeeded
		}
	}

	h.logger.Infow("successfully updated payment status from async webhook",
		"payment_id", payment.ID,
		"session_id", session.ID,
		"payment_intent_id", paymentStatusResp.PaymentIntentID,
		"payment_method_id", paymentStatusResp.PaymentMethodID,
		"status", paymentStatus,
		"environment_id", environmentID,
	)
}

// handleCheckoutSessionAsyncPaymentFailed handles checkout.session.async_payment_failed webhook
func (h *WebhookHandler) handleCheckoutSessionAsyncPaymentFailed(c *gin.Context, event *stripe.Event, environmentID string) {
	var session stripe.CheckoutSession
	err := json.Unmarshal(event.Data.Raw, &session)
	if err != nil {
		h.logger.Errorw("failed to parse checkout session from webhook", "error", err)
		c.JSON(http.StatusBadRequest, gin.H{
			"error": "Failed to parse checkout session data",
		})
		return
	}

	// Log the webhook data correctly
	h.logger.Infow("received checkout.session.async_payment_failed webhook",
		"session_id", session.ID,
		"status", session.Status,
		"environment_id", environmentID,
		"event_id", event.ID,
		"event_type", event.Type,
		"has_payment_intent", session.PaymentIntent != nil,
		"payment_intent_id", func() string {
			if session.PaymentIntent != nil {
				return session.PaymentIntent.ID
			}
			return ""
		}(),
	)

	// Find payment record by session ID
	payment, err := h.findPaymentBySessionID(c.Request.Context(), session.ID)
	if err != nil {
		h.logger.Errorw("failed to find payment record", "error", err, "session_id", session.ID)
		c.JSON(http.StatusInternalServerError, gin.H{
			"error": "Failed to find payment record",
		})
		return
	}

	if payment == nil {
		h.logger.Warnw("no payment record found for session", "session_id", session.ID)
		c.JSON(http.StatusOK, gin.H{
			"message": "No payment record found for session",
		})
		return
	}

	// Check if payment is already successful - prevent any updates to successful payments
	if payment.PaymentStatus == types.PaymentStatusSucceeded {
		h.logger.Warnw("payment is already successful, skipping update",
			"payment_id", payment.ID,
			"session_id", session.ID,
			"current_status", payment.PaymentStatus)
		c.JSON(http.StatusOK, gin.H{
			"message": "Payment is already successful, no update needed",
		})
		return
	}

	// Make a separate Stripe API call to get current status
	paymentStatusResp, err := h.stripeService.GetPaymentStatus(c.Request.Context(), session.ID, environmentID)
	if err != nil {
		h.logger.Errorw("failed to get payment status from Stripe API",
			"error", err,
			"session_id", session.ID,
			"payment_id", payment.ID)
		c.JSON(http.StatusInternalServerError, gin.H{
			"error": "Failed to get payment status from Stripe",
		})
		return
	}

	h.logger.Infow("retrieved payment status from Stripe API",
		"session_id", session.ID,
		"payment_intent_id", paymentStatusResp.PaymentIntentID,
		"payment_method_id", paymentStatusResp.PaymentMethodID,
		"status", paymentStatusResp.Status,
		"amount", paymentStatusResp.Amount.String(),
		"currency", paymentStatusResp.Currency,
		"payment_id", payment.ID,
	)

	// Determine payment status based on Stripe API response
	var paymentStatus string
	var succeededAt *time.Time
	var failedAt *time.Time
	var errorMessage *string

	switch paymentStatusResp.Status {
	case "complete", "succeeded":
		paymentStatus = string(types.PaymentStatusSucceeded)
		now := time.Now()
		succeededAt = &now
	case "failed", "canceled":
		paymentStatus = string(types.PaymentStatusFailed)
		now := time.Now()
		failedAt = &now
		errMsg := "Payment failed or canceled"
		errorMessage = &errMsg
	case "pending", "processing":
		paymentStatus = string(types.PaymentStatusPending)
	default:
		paymentStatus = string(types.PaymentStatusPending)
	}

	// Update payment with data from Stripe API
	paymentService := service.NewPaymentService(h.stripeService.ServiceParams)
	updateReq := dto.UpdatePaymentRequest{
		PaymentStatus: &paymentStatus,
	}

	// Update payment method ID with payment intent ID (pi_ prefixed)
	if paymentStatusResp.PaymentIntentID != "" {
		updateReq.GatewayPaymentID = &paymentStatusResp.PaymentIntentID
	}

	// Update payment method ID with pm_ prefixed ID from Stripe
	if paymentStatusResp.PaymentMethodID != "" {
		updateReq.PaymentMethodID = &paymentStatusResp.PaymentMethodID
	}

	// Set succeeded_at or failed_at based on status
	if succeededAt != nil {
		updateReq.SucceededAt = succeededAt
	}
	if failedAt != nil {
		updateReq.FailedAt = failedAt
	}
	if errorMessage != nil {
		updateReq.ErrorMessage = errorMessage
	}

	_, err = paymentService.UpdatePayment(c.Request.Context(), payment.ID, updateReq)
	if err != nil {
		h.logger.Errorw("failed to update payment status", "error", err, "payment_id", payment.ID)
		c.JSON(http.StatusInternalServerError, gin.H{
			"error": "Failed to update payment status",
		})
		return
	}

	// Reconcile payment with invoice if payment succeeded
	if paymentStatus == string(types.PaymentStatusSucceeded) {
		if err := h.stripeService.ReconcilePaymentWithInvoice(c.Request.Context(), payment.ID, payment.Amount); err != nil {
			h.logger.Errorw("failed to reconcile payment with invoice",
				"error", err,
				"payment_id", payment.ID,
				"invoice_id", payment.DestinationID,
			)
			// Don't fail the webhook if reconciliation fails, but log the error
			// The payment is still marked as succeeded
		}
	}

	h.logger.Infow("successfully updated payment status from failed webhook",
		"payment_id", payment.ID,
		"session_id", session.ID,
		"payment_intent_id", paymentStatusResp.PaymentIntentID,
		"payment_method_id", paymentStatusResp.PaymentMethodID,
		"status", paymentStatus,
		"environment_id", environmentID,
	)
}

// handleCheckoutSessionExpired handles checkout.session.expired webhook
func (h *WebhookHandler) handleCheckoutSessionExpired(c *gin.Context, event *stripe.Event, environmentID string) {
	var session stripe.CheckoutSession
	err := json.Unmarshal(event.Data.Raw, &session)
	if err != nil {
		h.logger.Errorw("failed to parse checkout session from webhook", "error", err)
		c.JSON(http.StatusBadRequest, gin.H{
			"error": "Failed to parse checkout session data",
		})
		return
	}

	h.logger.Infow("received checkout.session.expired webhook",
		"session_id", session.ID,
		"status", session.Status,
		"environment_id", environmentID,
		"event_id", event.ID,
	)

	// Find payment record by session ID
	payment, err := h.findPaymentBySessionID(c.Request.Context(), session.ID)
	if err != nil {
		h.logger.Errorw("failed to find payment record", "error", err, "session_id", session.ID)
		c.JSON(http.StatusInternalServerError, gin.H{
			"error": "Failed to find payment record",
=======
			"error": "Failed to verify webhook signature or parse event",
>>>>>>> bb0c1fa3
		})
		return
	}

	// Create service dependencies for webhook handler
	serviceDeps := &webhook.ServiceDependencies{
		CustomerService: h.customerService,
		PaymentService:  h.paymentService,
		InvoiceService:  h.invoiceService,
	}

	// Handle the webhook event using new integration
	err = stripeIntegration.WebhookHandler.HandleWebhookEvent(ctx, event, environmentID, serviceDeps)
	if err != nil {
		h.logger.Errorw("failed to handle webhook event", "error", err)
		c.JSON(http.StatusInternalServerError, gin.H{
			"error": "Failed to process webhook event",
		})
		return
	}

	c.JSON(http.StatusOK, gin.H{
		"message": "Webhook processed successfully",
	})
}<|MERGE_RESOLUTION|>--- conflicted
+++ resolved
@@ -193,933 +193,7 @@
 	if err != nil {
 		h.logger.Errorw("failed to parse/verify Stripe webhook event", "error", err)
 		c.JSON(http.StatusBadRequest, gin.H{
-<<<<<<< HEAD
-			"error": "Failed to verify webhook signature",
-		})
-		return
-	}
-
-	stripePlanService := service.NewStripePlanService(h.stripeService.ServiceParams)
-	stripeSubscriptionService := service.NewStripeSubscriptionService(h.stripeService.ServiceParams)
-	// Handle different event types
-	switch string(event.Type) {
-	case string(types.WebhookEventTypeCustomerCreated):
-		h.handleCustomerCreated(c, event, environmentID)
-	case string(types.WebhookEventTypeCheckoutSessionCompleted):
-		h.handleCheckoutSessionCompleted(c, event, environmentID)
-	case string(types.WebhookEventTypeCheckoutSessionAsyncPaymentSucceeded):
-		h.handleCheckoutSessionAsyncPaymentSucceeded(c, event, environmentID)
-	case string(types.WebhookEventTypeCheckoutSessionAsyncPaymentFailed):
-		h.handleCheckoutSessionAsyncPaymentFailed(c, event, environmentID)
-	case string(types.WebhookEventTypeCheckoutSessionExpired):
-		h.handleCheckoutSessionExpired(c, event, environmentID)
-	case string(types.WebhookEventTypePaymentIntentPaymentFailed):
-		h.handlePaymentIntentPaymentFailed(c, event, environmentID)
-	case string(types.WebhookEventTypeInvoicePaymentPaid):
-		h.handleInvoicePaymentPaid(c, event, environmentID)
-	case string(types.WebhookEventTypeSetupIntentSucceeded):
-		h.handleSetupIntentSucceeded(c, event, environmentID)
-	case string(types.WebhookEventTypeProductCreated):
-		var product stripe.Product
-		err := json.Unmarshal(event.Data.Raw, &product)
-		if err != nil {
-			h.logger.Errorw("failed to parse product from webhook", "error", err)
-			c.JSON(http.StatusBadRequest, gin.H{
-				"error": "Failed to parse product data",
-			})
-			return
-		}
-		_, err = stripePlanService.CreatePlan(c.Request.Context(), product.ID)
-		if err != nil {
-			h.logger.Errorw("failed to create plan", "error", err)
-			c.JSON(http.StatusInternalServerError, gin.H{
-				"error": "Failed to create plan",
-			})
-			return
-		}
-	case string(types.WebhookEventTypeProductUpdated):
-		var product stripe.Product
-		err := json.Unmarshal(event.Data.Raw, &product)
-		if err != nil {
-			h.logger.Errorw("failed to parse product from webhook", "error", err)
-			c.JSON(http.StatusBadRequest, gin.H{
-				"error": "Failed to parse product data",
-			})
-			return
-		}
-		_, err = stripePlanService.UpdatePlan(c.Request.Context(), product.ID)
-		if err != nil {
-			h.logger.Errorw("failed to update plan", "error", err)
-			c.JSON(http.StatusInternalServerError, gin.H{
-				"error": "Failed to update plan",
-			})
-			return
-		}
-	case string(types.WebhookEventTypeProductDeleted):
-		var product stripe.Product
-		err := json.Unmarshal(event.Data.Raw, &product)
-		if err != nil {
-			h.logger.Errorw("failed to parse product from webhook", "error", err)
-			c.JSON(http.StatusBadRequest, gin.H{
-				"error": "Failed to parse product data",
-			})
-			return
-		}
-		err = stripePlanService.DeletePlan(c.Request.Context(), product.ID)
-		if err != nil {
-			h.logger.Errorw("failed to delete plan", "error", err)
-			c.JSON(http.StatusInternalServerError, gin.H{
-				"error": "Failed to delete plan",
-			})
-			return
-		}
-	case string(types.WebhookEventTypeSubscriptionCreated):
-		var subscription stripe.Subscription
-		err := json.Unmarshal(event.Data.Raw, &subscription)
-		if err != nil {
-			h.logger.Errorw("failed to parse subscription from webhook", "error", err)
-			c.JSON(http.StatusBadRequest, gin.H{
-				"error": "Failed to parse subscription data",
-			})
-			return
-		}
-		_, err = stripeSubscriptionService.CreateSubscription(c.Request.Context(), subscription.ID)
-		if err != nil {
-			h.logger.Errorw("failed to create subscription", "error", err)
-			c.JSON(http.StatusInternalServerError, gin.H{
-				"error": "Failed to create subscription",
-			})
-			return
-		}
-	case string(types.WebhookEventTypeSubscriptionUpdated):
-		var subscription stripe.Subscription
-		err := json.Unmarshal(event.Data.Raw, &subscription)
-		if err != nil {
-			h.logger.Errorw("failed to parse subscription from webhook", "error", err)
-			c.JSON(http.StatusBadRequest, gin.H{
-				"error": "Failed to parse subscription data",
-			})
-			return
-		}
-		err = stripeSubscriptionService.UpdateSubscription(c.Request.Context(), subscription.ID)
-		if err != nil {
-			h.logger.Errorw("failed to create subscription", "error", err)
-			c.JSON(http.StatusInternalServerError, gin.H{
-				"error": "Failed to create subscription",
-			})
-			return
-		}
-	case string(types.WebhookEventTypeSubscriptionDeleted):
-		var subscription stripe.Subscription
-		err := json.Unmarshal(event.Data.Raw, &subscription)
-		if err != nil {
-			h.logger.Errorw("failed to parse subscription from webhook", "error", err)
-			c.JSON(http.StatusBadRequest, gin.H{
-				"error": "Failed to parse subscription data",
-			})
-			return
-		}
-		_, err = stripeSubscriptionService.CancelSubscription(c.Request.Context(), subscription.ID)
-		if err != nil {
-			h.logger.Errorw("failed to create subscription", "error", err)
-			c.JSON(http.StatusInternalServerError, gin.H{
-				"error": "Failed to create subscription",
-			})
-			return
-		}
-	default:
-		h.logger.Infow("unhandled Stripe webhook event type", "type", event.Type)
-		c.JSON(http.StatusOK, gin.H{
-			"message": "Event type not handled",
-		})
-		return
-	}
-
-	c.JSON(http.StatusOK, gin.H{
-		"message": "Webhook processed successfully",
-	})
-}
-
-func (h *WebhookHandler) handleCustomerCreated(c *gin.Context, event *stripe.Event, environmentID string) {
-	var customer stripe.Customer
-	err := json.Unmarshal(event.Data.Raw, &customer)
-	if err != nil {
-		h.logger.Errorw("failed to parse customer from webhook", "error", err)
-		c.JSON(http.StatusBadRequest, gin.H{
-			"error": "Failed to parse customer data",
-		})
-		return
-	}
-
-	// Convert Stripe customer to generic customer data
-	customerData := map[string]interface{}{
-		"name":  customer.Name,
-		"email": customer.Email,
-	}
-
-	// Add address if available
-	if customer.Address != nil {
-		customerData["address"] = map[string]interface{}{
-			"line1":       customer.Address.Line1,
-			"line2":       customer.Address.Line2,
-			"city":        customer.Address.City,
-			"state":       customer.Address.State,
-			"postal_code": customer.Address.PostalCode,
-			"country":     customer.Address.Country,
-		}
-	}
-
-	// Add metadata if available (with nil checks)
-	if customer.Metadata != nil {
-		for k, v := range customer.Metadata {
-			// Add all metadata values since they are strings and can't be nil
-			customerData[k] = v
-		}
-	}
-
-	// Use integration service to sync customer from Stripe
-	integrationService := service.NewIntegrationService(h.stripeService.ServiceParams)
-	if err := integrationService.SyncCustomerFromProvider(c.Request.Context(), "stripe", customer.ID, customerData); err != nil {
-		h.logger.Errorw("failed to sync customer from Stripe",
-			"error", err,
-			"stripe_customer_id", customer.ID,
-			"environment_id", environmentID,
-		)
-		c.JSON(http.StatusInternalServerError, gin.H{
-			"error": "Failed to sync customer from Stripe",
-		})
-		return
-	}
-
-	h.logger.Infow("successfully synced customer from Stripe",
-		"stripe_customer_id", customer.ID,
-		"environment_id", environmentID,
-	)
-}
-
-// findPaymentBySessionID finds a payment record by Stripe session ID
-func (h *WebhookHandler) findPaymentBySessionID(ctx context.Context, sessionID string) (*dto.PaymentResponse, error) {
-	paymentService := service.NewPaymentService(h.stripeService.ServiceParams)
-	payments, err := paymentService.ListPayments(ctx, &types.PaymentFilter{
-		QueryFilter: types.NewNoLimitQueryFilter(),
-	})
-	if err != nil {
-		return nil, err
-	}
-
-	// Filter by gateway_tracking_id (which contains session ID)
-	for _, payment := range payments.Items {
-		if payment.GatewayTrackingID != nil && *payment.GatewayTrackingID == sessionID {
-			return payment, nil
-		}
-	}
-
-	return nil, nil
-}
-
-// getSessionIDFromPaymentIntent gets the session ID by looking up checkout sessions with the payment intent ID
-func (h *WebhookHandler) getSessionIDFromPaymentIntent(ctx context.Context, paymentIntentID string, environmentID string) (string, error) {
-	// Get Stripe connection using the stripe service connection repo
-	conn, err := h.stripeService.ConnectionRepo.GetByProvider(ctx, types.SecretProviderStripe)
-	if err != nil {
-		return "", err
-	}
-
-	// Get Stripe config
-	stripeConfig, err := h.stripeService.GetDecryptedStripeConfig(conn)
-	if err != nil {
-		return "", err
-	}
-
-	// Initialize Stripe client
-	stripeClient := stripe.NewClient(stripeConfig.SecretKey, nil)
-
-	// List checkout sessions with the payment intent ID
-	params := &stripe.CheckoutSessionListParams{
-		PaymentIntent: stripe.String(paymentIntentID),
-	}
-	params.Limit = stripe.Int64(1)
-
-	iter := stripeClient.V1CheckoutSessions.List(ctx, params)
-	var sessionID string
-
-	iter(func(session *stripe.CheckoutSession, err error) bool {
-		if err != nil {
-			return false // Stop iteration on error
-		}
-		sessionID = session.ID
-		return false // Stop after first result
-	})
-
-	if sessionID == "" {
-		return "", fmt.Errorf("no checkout session found for payment intent %s", paymentIntentID)
-	}
-
-	return sessionID, nil
-}
-
-// attachPaymentToStripeInvoice attaches a payment from a checkout session to the corresponding Stripe invoice
-func (h *WebhookHandler) attachPaymentToStripeInvoice(ctx context.Context, session stripe.CheckoutSession, payment *dto.PaymentResponse) error {
-	if session.PaymentIntent == nil {
-		h.logger.Debugw("no payment intent in checkout session, skipping Stripe invoice attachment",
-			"session_id", session.ID,
-			"payment_id", payment.ID)
-		return nil
-	}
-
-	paymentIntentID := session.PaymentIntent.ID
-
-	// Find Stripe invoice ID using entity integration mapping (same pattern as StripeService)
-	mappingService := service.NewEntityIntegrationMappingService(service.ServiceParams{
-		Logger:                       h.logger,
-		EntityIntegrationMappingRepo: h.stripeService.EntityIntegrationMappingRepo,
-	})
-
-	filter := &types.EntityIntegrationMappingFilter{
-		EntityIDs:     []string{payment.DestinationID},
-		EntityType:    types.IntegrationEntityTypeInvoice,
-		ProviderTypes: []string{string(types.SecretProviderStripe)},
-	}
-
-	mappings, err := mappingService.GetEntityIntegrationMappings(ctx, filter)
-	if err != nil || len(mappings.Items) == 0 {
-		h.logger.Debugw("no Stripe invoice found for FlexPrice invoice, skipping attachment",
-			"flexprice_invoice_id", payment.DestinationID,
-			"payment_id", payment.ID,
-			"error", err)
-		return nil
-	}
-
-	stripeInvoiceID := mappings.Items[0].ProviderEntityID
-
-	// Create Stripe client (same pattern as other StripeService methods)
-	conn, err := h.stripeService.ConnectionRepo.GetByProvider(ctx, types.SecretProviderStripe)
-	if err != nil {
-		return err
-	}
-
-	stripeConfig, err := h.stripeService.GetDecryptedStripeConfig(conn)
-	if err != nil {
-		return err
-	}
-
-	stripeClient := stripe.NewClient(stripeConfig.SecretKey, nil)
-
-	// Attach the payment intent to the Stripe invoice
-	if err := h.stripeService.AttachPaymentToStripeInvoice(ctx, stripeClient, paymentIntentID, stripeInvoiceID); err != nil {
-		return err
-	}
-
-	h.logger.Infow("successfully attached payment to Stripe invoice",
-		"payment_id", payment.ID,
-		"flexprice_invoice_id", payment.DestinationID,
-		"stripe_invoice_id", stripeInvoiceID,
-		"payment_intent_id", paymentIntentID,
-		"session_id", session.ID)
-
-	return nil
-}
-
-// isPaymentFromCheckoutSession checks if a payment intent is from a checkout session
-func (h *WebhookHandler) isPaymentFromCheckoutSession(ctx context.Context, paymentIntentID string) bool {
-	// Direct query by gateway_payment_id and payment_method_type - much more efficient!
-	paymentService := service.NewPaymentService(h.stripeService.ServiceParams)
-	paymentMethodType := string(types.PaymentMethodTypePaymentLink)
-
-	// Query directly by gateway_payment_id and payment_method_type
-	payments, err := paymentService.ListPayments(ctx, &types.PaymentFilter{
-		GatewayPaymentID:  &paymentIntentID,
-		PaymentMethodType: &paymentMethodType,
-		QueryFilter: &types.QueryFilter{
-			Limit: lo.ToPtr(1), // Only need to check if one exists
-		},
-	})
-	if err != nil {
-		h.logger.Debugw("failed to check for existing payment records",
-			"payment_intent_id", paymentIntentID,
-			"error", err)
-		return false
-	}
-
-	// If we found any PAYMENT_LINK payment with this gateway_payment_id, it's from checkout session
-	if len(payments.Items) > 0 {
-		h.logger.Debugw("found existing PAYMENT_LINK payment for this payment intent",
-			"payment_id", payments.Items[0].ID,
-			"payment_intent_id", paymentIntentID,
-			"payment_method_type", payments.Items[0].PaymentMethodType)
-		return true
-	}
-
-	return false
-}
-
-// handleCheckoutSessionCompleted handles checkout.session.completed webhook
-func (h *WebhookHandler) handleCheckoutSessionCompleted(c *gin.Context, event *stripe.Event, environmentID string) {
-	var session stripe.CheckoutSession
-	err := json.Unmarshal(event.Data.Raw, &session)
-	if err != nil {
-		h.logger.Errorw("failed to parse checkout session from webhook", "error", err)
-		c.JSON(http.StatusBadRequest, gin.H{
-			"error": "Failed to parse checkout session data",
-		})
-		return
-	}
-
-	// Log the webhook data correctly
-	h.logger.Infow("received checkout.session.completed webhook",
-		"session_id", session.ID,
-		"status", session.Status,
-		"environment_id", environmentID,
-		"event_id", event.ID,
-		"event_type", event.Type,
-		"has_payment_intent", session.PaymentIntent != nil,
-		"payment_intent_id", func() string {
-			if session.PaymentIntent != nil {
-				return session.PaymentIntent.ID
-			}
-			return ""
-		}(),
-	)
-
-	// Find payment record by session ID
-	payment, err := h.findPaymentBySessionID(c.Request.Context(), session.ID)
-	if err != nil {
-		h.logger.Errorw("failed to find payment record", "error", err, "session_id", session.ID)
-		c.JSON(http.StatusInternalServerError, gin.H{
-			"error": "Failed to find payment record",
-		})
-		return
-	}
-
-	if payment == nil {
-		h.logger.Warnw("no payment record found for session", "session_id", session.ID)
-		c.JSON(http.StatusOK, gin.H{
-			"message": "No payment record found for session",
-		})
-		return
-	}
-
-	// Check if payment is already successful - but allow processing for overpayment reconciliation
-	if payment.PaymentStatus == types.PaymentStatusSucceeded {
-		h.logger.Infow("payment is already successful, but will proceed to check for overpayment",
-			"payment_id", payment.ID,
-			"session_id", session.ID,
-			"current_status", payment.PaymentStatus)
-		// Continue processing to handle potential overpayment instead of returning
-	}
-
-	// Make a separate Stripe API call to get current status
-	paymentStatusResp, err := h.stripeService.GetPaymentStatus(c.Request.Context(), session.ID, environmentID)
-	if err != nil {
-		h.logger.Errorw("failed to get payment status from Stripe API",
-			"error", err,
-			"session_id", session.ID,
-			"payment_id", payment.ID)
-		c.JSON(http.StatusInternalServerError, gin.H{
-			"error": "Failed to get payment status from Stripe",
-		})
-		return
-	}
-
-	h.logger.Infow("retrieved payment status from Stripe API",
-		"session_id", session.ID,
-		"payment_intent_id", paymentStatusResp.PaymentIntentID,
-		"payment_method_id", paymentStatusResp.PaymentMethodID,
-		"status", paymentStatusResp.Status,
-		"amount", paymentStatusResp.Amount.String(),
-		"currency", paymentStatusResp.Currency,
-		"payment_id", payment.ID,
-	)
-
-	// Determine payment status based on Stripe API response
-	var paymentStatus string
-	var succeededAt *time.Time
-	var failedAt *time.Time
-	var errorMessage *string
-
-	switch paymentStatusResp.Status {
-	case "complete", "succeeded":
-		paymentStatus = string(types.PaymentStatusSucceeded)
-		now := time.Now()
-		succeededAt = &now
-	case "failed", "canceled":
-		paymentStatus = string(types.PaymentStatusFailed)
-		now := time.Now()
-		failedAt = &now
-		errMsg := "Payment failed or canceled"
-		errorMessage = &errMsg
-	case "pending", "processing":
-		paymentStatus = string(types.PaymentStatusPending)
-	default:
-		paymentStatus = string(types.PaymentStatusPending)
-	}
-
-	// Update payment with data from Stripe API
-	paymentService := service.NewPaymentService(h.stripeService.ServiceParams)
-	updateReq := dto.UpdatePaymentRequest{
-		PaymentStatus: &paymentStatus,
-	}
-
-	// Update payment method ID with payment intent ID (pi_ prefixed)
-	if paymentStatusResp.PaymentIntentID != "" {
-		updateReq.GatewayPaymentID = &paymentStatusResp.PaymentIntentID
-	}
-
-	// Update payment method ID with pm_ prefixed ID from Stripe
-	if paymentStatusResp.PaymentMethodID != "" {
-		updateReq.PaymentMethodID = &paymentStatusResp.PaymentMethodID
-	}
-
-	// Set succeeded_at or failed_at based on status
-	if succeededAt != nil {
-		updateReq.SucceededAt = succeededAt
-	}
-	if failedAt != nil {
-		updateReq.FailedAt = failedAt
-	}
-	if errorMessage != nil {
-		updateReq.ErrorMessage = errorMessage
-	}
-
-	_, err = paymentService.UpdatePayment(c.Request.Context(), payment.ID, updateReq)
-	if err != nil {
-		h.logger.Errorw("failed to update payment status", "error", err, "payment_id", payment.ID)
-		c.JSON(http.StatusInternalServerError, gin.H{
-			"error": "Failed to update payment status",
-		})
-		return
-	}
-
-	// If payment succeeded and we have a payment method, set it as default in Stripe if customer doesn't have one
-	if paymentStatus == string(types.PaymentStatusSucceeded) && paymentStatusResp.PaymentMethodID != "" {
-		// Get customer ID from payment metadata or destination
-		var customerID string
-		if payment.DestinationType == types.PaymentDestinationTypeInvoice {
-			// Try to get customer from invoice
-			invoiceService := service.NewInvoiceService(h.stripeService.ServiceParams)
-			invoiceResp, err := invoiceService.GetInvoice(c.Request.Context(), payment.DestinationID)
-			if err == nil {
-				customerID = invoiceResp.CustomerID
-			}
-		}
-
-		if customerID != "" {
-			// Check if SaveCardAndMakeDefault was set in gateway metadata
-			saveCardAndMakeDefault := false
-			if payment.GatewayMetadata != nil {
-				if saveCardStr, exists := payment.GatewayMetadata["save_card_and_make_default"]; exists {
-					saveCardAndMakeDefault = saveCardStr == "true"
-				}
-			}
-
-			if saveCardAndMakeDefault {
-				// Set this payment method as default in Stripe
-				if setErr := h.stripeService.SetDefaultPaymentMethod(c.Request.Context(), customerID, paymentStatusResp.PaymentMethodID); setErr != nil {
-					h.logger.Errorw("failed to set default payment method in Stripe",
-						"error", setErr,
-						"customer_id", customerID,
-						"payment_method_id", paymentStatusResp.PaymentMethodID,
-					)
-				}
-			} else {
-				h.logger.Infow("payment was not configured to save card, skipping default assignment",
-					"customer_id", customerID,
-					"payment_method_id", paymentStatusResp.PaymentMethodID,
-					"save_card_and_make_default", saveCardAndMakeDefault,
-				)
-			}
-		}
-	}
-	// Reconcile payment with invoice if payment succeeded or if payment was already succeeded
-	// This handles both new payments and duplicate payments that should result in overpayment
-	if paymentStatus == string(types.PaymentStatusSucceeded) || payment.PaymentStatus == types.PaymentStatusSucceeded {
-		if err := h.stripeService.ReconcilePaymentWithInvoice(c.Request.Context(), payment.ID, payment.Amount); err != nil {
-			h.logger.Errorw("failed to reconcile payment with invoice",
-				"error", err,
-				"payment_id", payment.ID,
-				"invoice_id", payment.DestinationID,
-			)
-			// Don't fail the webhook if reconciliation fails, but log the error
-			// The payment is still marked as succeeded
-		}
-
-		// Attach payment to Stripe invoice if payment succeeded and invoice is synced to Stripe
-		if paymentStatus == string(types.PaymentStatusSucceeded) {
-			if err := h.attachPaymentToStripeInvoice(c.Request.Context(), session, payment); err != nil {
-				h.logger.Errorw("failed to attach payment to Stripe invoice",
-					"error", err,
-					"payment_id", payment.ID,
-					"invoice_id", payment.DestinationID,
-					"session_id", session.ID,
-				)
-				// Don't fail the webhook if attachment fails, but log the error
-				// The payment reconciliation was successful
-			}
-		}
-	}
-
-	h.logger.Infow("successfully updated payment status from webhook",
-		"payment_id", payment.ID,
-		"session_id", session.ID,
-		"payment_intent_id", paymentStatusResp.PaymentIntentID,
-		"payment_method_id", paymentStatusResp.PaymentMethodID,
-		"status", paymentStatus,
-		"environment_id", environmentID,
-	)
-}
-
-// handleCheckoutSessionAsyncPaymentSucceeded handles checkout.session.async_payment_succeeded webhook
-func (h *WebhookHandler) handleCheckoutSessionAsyncPaymentSucceeded(c *gin.Context, event *stripe.Event, environmentID string) {
-	var session stripe.CheckoutSession
-	err := json.Unmarshal(event.Data.Raw, &session)
-	if err != nil {
-		h.logger.Errorw("failed to parse checkout session from webhook", "error", err)
-		c.JSON(http.StatusBadRequest, gin.H{
-			"error": "Failed to parse checkout session data",
-		})
-		return
-	}
-
-	// Log the webhook data correctly
-	h.logger.Infow("received checkout.session.async_payment_succeeded webhook",
-		"session_id", session.ID,
-		"status", session.Status,
-		"environment_id", environmentID,
-		"event_id", event.ID,
-		"event_type", event.Type,
-		"has_payment_intent", session.PaymentIntent != nil,
-		"payment_intent_id", func() string {
-			if session.PaymentIntent != nil {
-				return session.PaymentIntent.ID
-			}
-			return ""
-		}(),
-	)
-
-	// Find payment record by session ID
-	payment, err := h.findPaymentBySessionID(c.Request.Context(), session.ID)
-	if err != nil {
-		h.logger.Errorw("failed to find payment record", "error", err, "session_id", session.ID)
-		c.JSON(http.StatusInternalServerError, gin.H{
-			"error": "Failed to find payment record",
-		})
-		return
-	}
-
-	if payment == nil {
-		h.logger.Warnw("no payment record found for session", "session_id", session.ID)
-		c.JSON(http.StatusOK, gin.H{
-			"message": "No payment record found for session",
-		})
-		return
-	}
-
-	// Check if payment is already successful - but allow processing for overpayment reconciliation
-	if payment.PaymentStatus == types.PaymentStatusSucceeded {
-		h.logger.Infow("payment is already successful, but will proceed to check for overpayment",
-			"payment_id", payment.ID,
-			"session_id", session.ID,
-			"current_status", payment.PaymentStatus)
-		// Continue processing to handle potential overpayment instead of returning
-	}
-
-	// Make a separate Stripe API call to get current status
-	paymentStatusResp, err := h.stripeService.GetPaymentStatus(c.Request.Context(), session.ID, environmentID)
-	if err != nil {
-		h.logger.Errorw("failed to get payment status from Stripe API",
-			"error", err,
-			"session_id", session.ID,
-			"payment_id", payment.ID)
-		c.JSON(http.StatusInternalServerError, gin.H{
-			"error": "Failed to get payment status from Stripe",
-		})
-		return
-	}
-
-	h.logger.Infow("retrieved payment status from Stripe API",
-		"session_id", session.ID,
-		"payment_intent_id", paymentStatusResp.PaymentIntentID,
-		"payment_method_id", paymentStatusResp.PaymentMethodID,
-		"status", paymentStatusResp.Status,
-		"amount", paymentStatusResp.Amount.String(),
-		"currency", paymentStatusResp.Currency,
-		"payment_id", payment.ID,
-	)
-
-	// Determine payment status based on Stripe API response
-	var paymentStatus string
-	var succeededAt *time.Time
-	var failedAt *time.Time
-	var errorMessage *string
-
-	switch paymentStatusResp.Status {
-	case "complete", "succeeded":
-		paymentStatus = string(types.PaymentStatusSucceeded)
-		now := time.Now()
-		succeededAt = &now
-	case "failed", "canceled":
-		paymentStatus = string(types.PaymentStatusFailed)
-		now := time.Now()
-		failedAt = &now
-		errMsg := "Payment failed or canceled"
-		errorMessage = &errMsg
-	case "pending", "processing":
-		paymentStatus = string(types.PaymentStatusPending)
-	default:
-		paymentStatus = string(types.PaymentStatusPending)
-	}
-
-	// Update payment with data from Stripe API
-	paymentService := service.NewPaymentService(h.stripeService.ServiceParams)
-	updateReq := dto.UpdatePaymentRequest{
-		PaymentStatus: &paymentStatus,
-	}
-
-	// Update payment method ID with payment intent ID (pi_ prefixed)
-	if paymentStatusResp.PaymentIntentID != "" {
-		updateReq.GatewayPaymentID = &paymentStatusResp.PaymentIntentID
-	}
-
-	// Update payment method ID with pm_ prefixed ID from Stripe
-	if paymentStatusResp.PaymentMethodID != "" {
-		updateReq.PaymentMethodID = &paymentStatusResp.PaymentMethodID
-	}
-
-	// Set succeeded_at or failed_at based on status
-	if succeededAt != nil {
-		updateReq.SucceededAt = succeededAt
-	}
-	if failedAt != nil {
-		updateReq.FailedAt = failedAt
-	}
-	if errorMessage != nil {
-		updateReq.ErrorMessage = errorMessage
-	}
-
-	_, err = paymentService.UpdatePayment(c.Request.Context(), payment.ID, updateReq)
-	if err != nil {
-		h.logger.Errorw("failed to update payment status", "error", err, "payment_id", payment.ID)
-		c.JSON(http.StatusInternalServerError, gin.H{
-			"error": "Failed to update payment status",
-		})
-		return
-	}
-
-	// Reconcile payment with invoice if payment succeeded or if payment was already succeeded
-	// This handles both new payments and duplicate payments that should result in overpayment
-	if paymentStatus == string(types.PaymentStatusSucceeded) || payment.PaymentStatus == types.PaymentStatusSucceeded {
-		if err := h.stripeService.ReconcilePaymentWithInvoice(c.Request.Context(), payment.ID, payment.Amount); err != nil {
-			h.logger.Errorw("failed to reconcile payment with invoice",
-				"error", err,
-				"payment_id", payment.ID,
-				"invoice_id", payment.DestinationID,
-			)
-			// Don't fail the webhook if reconciliation fails, but log the error
-			// The payment is still marked as succeeded
-		}
-	}
-
-	h.logger.Infow("successfully updated payment status from async webhook",
-		"payment_id", payment.ID,
-		"session_id", session.ID,
-		"payment_intent_id", paymentStatusResp.PaymentIntentID,
-		"payment_method_id", paymentStatusResp.PaymentMethodID,
-		"status", paymentStatus,
-		"environment_id", environmentID,
-	)
-}
-
-// handleCheckoutSessionAsyncPaymentFailed handles checkout.session.async_payment_failed webhook
-func (h *WebhookHandler) handleCheckoutSessionAsyncPaymentFailed(c *gin.Context, event *stripe.Event, environmentID string) {
-	var session stripe.CheckoutSession
-	err := json.Unmarshal(event.Data.Raw, &session)
-	if err != nil {
-		h.logger.Errorw("failed to parse checkout session from webhook", "error", err)
-		c.JSON(http.StatusBadRequest, gin.H{
-			"error": "Failed to parse checkout session data",
-		})
-		return
-	}
-
-	// Log the webhook data correctly
-	h.logger.Infow("received checkout.session.async_payment_failed webhook",
-		"session_id", session.ID,
-		"status", session.Status,
-		"environment_id", environmentID,
-		"event_id", event.ID,
-		"event_type", event.Type,
-		"has_payment_intent", session.PaymentIntent != nil,
-		"payment_intent_id", func() string {
-			if session.PaymentIntent != nil {
-				return session.PaymentIntent.ID
-			}
-			return ""
-		}(),
-	)
-
-	// Find payment record by session ID
-	payment, err := h.findPaymentBySessionID(c.Request.Context(), session.ID)
-	if err != nil {
-		h.logger.Errorw("failed to find payment record", "error", err, "session_id", session.ID)
-		c.JSON(http.StatusInternalServerError, gin.H{
-			"error": "Failed to find payment record",
-		})
-		return
-	}
-
-	if payment == nil {
-		h.logger.Warnw("no payment record found for session", "session_id", session.ID)
-		c.JSON(http.StatusOK, gin.H{
-			"message": "No payment record found for session",
-		})
-		return
-	}
-
-	// Check if payment is already successful - prevent any updates to successful payments
-	if payment.PaymentStatus == types.PaymentStatusSucceeded {
-		h.logger.Warnw("payment is already successful, skipping update",
-			"payment_id", payment.ID,
-			"session_id", session.ID,
-			"current_status", payment.PaymentStatus)
-		c.JSON(http.StatusOK, gin.H{
-			"message": "Payment is already successful, no update needed",
-		})
-		return
-	}
-
-	// Make a separate Stripe API call to get current status
-	paymentStatusResp, err := h.stripeService.GetPaymentStatus(c.Request.Context(), session.ID, environmentID)
-	if err != nil {
-		h.logger.Errorw("failed to get payment status from Stripe API",
-			"error", err,
-			"session_id", session.ID,
-			"payment_id", payment.ID)
-		c.JSON(http.StatusInternalServerError, gin.H{
-			"error": "Failed to get payment status from Stripe",
-		})
-		return
-	}
-
-	h.logger.Infow("retrieved payment status from Stripe API",
-		"session_id", session.ID,
-		"payment_intent_id", paymentStatusResp.PaymentIntentID,
-		"payment_method_id", paymentStatusResp.PaymentMethodID,
-		"status", paymentStatusResp.Status,
-		"amount", paymentStatusResp.Amount.String(),
-		"currency", paymentStatusResp.Currency,
-		"payment_id", payment.ID,
-	)
-
-	// Determine payment status based on Stripe API response
-	var paymentStatus string
-	var succeededAt *time.Time
-	var failedAt *time.Time
-	var errorMessage *string
-
-	switch paymentStatusResp.Status {
-	case "complete", "succeeded":
-		paymentStatus = string(types.PaymentStatusSucceeded)
-		now := time.Now()
-		succeededAt = &now
-	case "failed", "canceled":
-		paymentStatus = string(types.PaymentStatusFailed)
-		now := time.Now()
-		failedAt = &now
-		errMsg := "Payment failed or canceled"
-		errorMessage = &errMsg
-	case "pending", "processing":
-		paymentStatus = string(types.PaymentStatusPending)
-	default:
-		paymentStatus = string(types.PaymentStatusPending)
-	}
-
-	// Update payment with data from Stripe API
-	paymentService := service.NewPaymentService(h.stripeService.ServiceParams)
-	updateReq := dto.UpdatePaymentRequest{
-		PaymentStatus: &paymentStatus,
-	}
-
-	// Update payment method ID with payment intent ID (pi_ prefixed)
-	if paymentStatusResp.PaymentIntentID != "" {
-		updateReq.GatewayPaymentID = &paymentStatusResp.PaymentIntentID
-	}
-
-	// Update payment method ID with pm_ prefixed ID from Stripe
-	if paymentStatusResp.PaymentMethodID != "" {
-		updateReq.PaymentMethodID = &paymentStatusResp.PaymentMethodID
-	}
-
-	// Set succeeded_at or failed_at based on status
-	if succeededAt != nil {
-		updateReq.SucceededAt = succeededAt
-	}
-	if failedAt != nil {
-		updateReq.FailedAt = failedAt
-	}
-	if errorMessage != nil {
-		updateReq.ErrorMessage = errorMessage
-	}
-
-	_, err = paymentService.UpdatePayment(c.Request.Context(), payment.ID, updateReq)
-	if err != nil {
-		h.logger.Errorw("failed to update payment status", "error", err, "payment_id", payment.ID)
-		c.JSON(http.StatusInternalServerError, gin.H{
-			"error": "Failed to update payment status",
-		})
-		return
-	}
-
-	// Reconcile payment with invoice if payment succeeded
-	if paymentStatus == string(types.PaymentStatusSucceeded) {
-		if err := h.stripeService.ReconcilePaymentWithInvoice(c.Request.Context(), payment.ID, payment.Amount); err != nil {
-			h.logger.Errorw("failed to reconcile payment with invoice",
-				"error", err,
-				"payment_id", payment.ID,
-				"invoice_id", payment.DestinationID,
-			)
-			// Don't fail the webhook if reconciliation fails, but log the error
-			// The payment is still marked as succeeded
-		}
-	}
-
-	h.logger.Infow("successfully updated payment status from failed webhook",
-		"payment_id", payment.ID,
-		"session_id", session.ID,
-		"payment_intent_id", paymentStatusResp.PaymentIntentID,
-		"payment_method_id", paymentStatusResp.PaymentMethodID,
-		"status", paymentStatus,
-		"environment_id", environmentID,
-	)
-}
-
-// handleCheckoutSessionExpired handles checkout.session.expired webhook
-func (h *WebhookHandler) handleCheckoutSessionExpired(c *gin.Context, event *stripe.Event, environmentID string) {
-	var session stripe.CheckoutSession
-	err := json.Unmarshal(event.Data.Raw, &session)
-	if err != nil {
-		h.logger.Errorw("failed to parse checkout session from webhook", "error", err)
-		c.JSON(http.StatusBadRequest, gin.H{
-			"error": "Failed to parse checkout session data",
-		})
-		return
-	}
-
-	h.logger.Infow("received checkout.session.expired webhook",
-		"session_id", session.ID,
-		"status", session.Status,
-		"environment_id", environmentID,
-		"event_id", event.ID,
-	)
-
-	// Find payment record by session ID
-	payment, err := h.findPaymentBySessionID(c.Request.Context(), session.ID)
-	if err != nil {
-		h.logger.Errorw("failed to find payment record", "error", err, "session_id", session.ID)
-		c.JSON(http.StatusInternalServerError, gin.H{
-			"error": "Failed to find payment record",
-=======
 			"error": "Failed to verify webhook signature or parse event",
->>>>>>> bb0c1fa3
 		})
 		return
 	}
